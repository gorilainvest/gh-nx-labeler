--- conflicted
+++ resolved
@@ -50,15 +50,9 @@
       - name: Compare Expected and Actual Directories
         id: diff
         run: |
-<<<<<<< HEAD
-          if [ "$(git diff --ignore-space-at-eol dist/ | wc -l)" -gt "0" ]; then
+          if [ "$(git diff --ignore-space-at-eol --text dist/ | wc -l)" -gt "0" ]; then
             echo "Detected uncommitted changes after build. See status below:"
-            git diff --ignore-space-at-eol dist/
-=======
-          if [ "$(git diff --ignore-space-at-eol --text dist/ | wc -l)" -gt "0" ]; then
-            echo "Detected uncommitted changes after build.  See status below:"
-            git diff
->>>>>>> 3222af7d
+            git diff --ignore-space-at-eol --text dist/
             exit 1
           fi
 
